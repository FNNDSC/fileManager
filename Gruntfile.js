--- conflicted
+++ resolved
@@ -55,27 +55,15 @@
         options: {
           hostname: 'localhost',
           port: 8001,
-<<<<<<< HEAD
           base: ['.']
-=======
-          base: [
-            '.',
-            'bower_components'
-          ]
->>>>>>> 165c5f60
         }
       }
     },
 
-    jasmine: { // run tests
+    jasmine: { // run tests, source files are first copied within componentsDir
       test: {
-        // comment when using the define function within the specs files
-        //src: '<%= jshint.source.src %>',
         options: {
-<<<<<<< HEAD
           debug: true,
-=======
->>>>>>> 165c5f60
           host: 'http://<%= connect.test.options.hostname %>:<%= connect.test.options.port %>/',
           specs: '<%= jshint.test.src %>',
           template: require('grunt-template-jasmine-requirejs'),
